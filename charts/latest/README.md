# local-csi-driver Helm Chart

## Prerequisites

- [Install Helm](https://helm.sh/docs/intro/quickstart/#install-helm)

## Install

Find the latest release by navigating to
<https://github.com/Azure/local-csi-driver/releases/latest>.

Substitute the release name (without the 'v' prefix) in the Helm install command
below:

```console
helm install local-csi-driver oci://localcsidriver.azurecr.io/acstor/charts/local-csi-driver --version <release> --namespace kube-system
```

## Uninstall

```console
helm uninstall local-csi-driver --namespace kube-system
```

## Configuration

This table list the configurable parameters of the latest Local CSI Driver chart
and their default values.

<!-- markdownlint-disable MD033 -->
| Parameter                                     | Description                                                                        | Default                                                                                                                  |
| --------------------------------------------- | ---------------------------------------------------------------------------------- | ------------------------------------------------------------------------------------------------------------------------ |
| `name`                                        | Name used for creating resource.                                                   | `csi-local`                                                                                                              |
| `image.baseRepo`                              | Base repository of container images.                                               | `mcr.microsoft.com`                                                                                                      |
| `image.driver.repository`                     | local-csi-driver container image.                                                  | `/acstor/local-csi-driver`                                                                                               |
| `image.driver.tag`                            | local-csi-driver container image tag. Uses chart version when unset (recommended). |                                                                                                                          |
| `image.driver.pullPolicy`                     | local-csi-driver image pull policy.                                                | `IfNotPresent`                                                                                                           |
| `image.csiProvisioner.repository`             | csi-provisioner container image.                                                   | `/oss/kubernetes-csi/csi-provisioner`                                                                                    |
| `image.csiProvisioner.tag`                    | csi-provisioner container image tag.                                               | `v5.2.0`                                                                                                                 |
| `image.csiProvisioner.pullPolicy`             | csi-provisioner image pull policy.                                                 | `IfNotPresent`                                                                                                           |
| `image.csiResizer.repository`                 | csi-resizer container image.                                                       | `/oss/kubernetes-csi/csi-resizer`                                                                                        |
| `image.csiResizer.tag`                        | csi-resizer container image tag.                                                   | `v1.13.2`                                                                                                                |
| `image.csiResizer.pullPolicy`                 | csi-resizer image pull policy.                                                     | `IfNotPresent`                                                                                                           |
| `image.nodeDriverRegistrar.repository`        | csi-node-driver-registrar container image.                                         | `/oss/kubernetes-csi/csi-node-driver-registrar`                                                                          |
| `image.nodeDriverRegistrar.tag`               | csi-node-driver-registrar container image tag.                                     | `v2.13.0`                                                                                                                |
| `image.nodeDriverRegistrar.pullPolicy`        | csi-node-driver-registrar image pull policy.                                       | `IfNotPresent`                                                                                                           |
<<<<<<< HEAD
| `daemonset.podSelector`                       | Pod selector labels for the DaemonSet. These labels are immutable once created. If empty, uses default labels`. |                                                                                                                    |
=======
| `daemonset.updateStrategy`                    | Update strategy for the DaemonSet.                                                 | <code>type: RollingUpdate<br>rollingUpdate:<br>&nbsp;&nbsp;maxUnavailable: 10%</code>                                   |
>>>>>>> 5e913256
| `daemonset.nodeSelector`                      | Node selector for the DaemonSet. If empty, all nodes are selected.                 |                                                                                                                          |
| `daemonset.tolerations`                       | Tolerations for the DaemonSet. If empty, no tolerations are applied.               | <code>- effect: NoSchedule<br>&nbsp;&nbsp;operator: Exists<br>- effect: NoExecute<br>&nbsp;&nbsp;operator: Exists</code> |
| `daemonset.serviceAccount.annotations`        | Annotations for the service account. If empty, no annotations are applied.         |                                                                                                                          |
| `raid.enabled`                                | Enables RAID 0 setup using mdadm. When enabled, an init container will combine unused NVMe devices into a RAID 0 array and create an LVM volume group on it. | `false`                                                                                                                  |
| `raid.volumeGroup`                            | The volume group name to create on the RAID device. Must match the `volumeGroup` parameter in StorageClass if using a custom name. | `containerstorage`                                                                                                       |
| `cleanup.enabled`                             | Cleanup volume groups and physical volumes on pod termination if logical volumes are not in use. | `true`                                                                                                                   |
| `webhook.enforceEphemeral.enabled`            | Enables the enforce ephemeral PVC validation webhook.                                      | `true`                                                                                                                   |
| `webhook.hyperconverged.enabled`              | Enables the hyperconverged webhook.                                                | `true`                                                                                                                   |
| `webhook.service.port`                        | The webhook service's port.                                                        | `443`                                                                                                                    |
| `webhook.service.targetPort`                  | The target port for the webhook service.                                           | `9443`                                                                                                                   |
| `webhook.service.type`                        | The type of the webhook service. Can be ClusterIP, NodePort, or LoadBalancer.      | `ClusterIP`                                                                                                              |
| `resources.driver`                            | local-csi-driver resource configuration.                                           | <code>limits:<br>&nbsp;&nbsp;memory: 600Mi<br>requests:<br>&nbsp;&nbsp;cpu: 10m<br>&nbsp;&nbsp;memory: 60Mi</code>       |
| `resources.csiProvisioner`                    | csi-provisioner resource configuration.                                            | <code>limits:<br>&nbsp;&nbsp;memory: 100Mi<br>requests:<br>&nbsp;&nbsp;cpu: 10m<br>&nbsp;&nbsp;memory: 20Mi</code>       |
| `resources.csiResizer`                        | csi-resizer resource configuration.                                                | <code>limits:<br>&nbsp;&nbsp;memory: 500Mi<br>requests:<br>&nbsp;&nbsp;cpu: 10m<br>&nbsp;&nbsp;memory: 20Mi</code>       |
| `resources.nodeDriverRegistrar`               | csi-node-driver-registrar resource configuration.                                  | <code>limits:<br>&nbsp;&nbsp;memory: 100Mi<br>requests:<br>&nbsp;&nbsp;cpu: 10m<br>&nbsp;&nbsp;memory: 20Mi</code>       |
| `observability.metrics.enabled`               | Toggles metrics rbac rule creation. May be expanded in the future.                 | `true`                                                                                                                   |
| `observability.driver.log.level`              | local-csi-driver log level.                                                        | `2`                                                                                                                      |
| `observability.driver.metrics.port`           | local-csi-driver metrics port.                                                     | `8080`                                                                                                                   |
| `observability.driver.health.port`            | local-csi-driver health port.                                                      | `8081`                                                                                                                   |
| `observability.driver.trace.endpoint`         | The address to send traces to. Disables tracing if not set.                        |                                                                                                                          |
| `observability.driver.trace.sampleRate`       | Sample rate per million. 0 to disable tracing, 1000000 to trace everything.        | `1000000`                                                                                                                |
| `observability.csiProvisioner.log.level`      | csi-provisioner log level.                                                         | `2`                                                                                                                      |
| `observability.csiProvisioner.http.port`      | csi-provisioner health and metrics port.                                           | `8090`                                                                                                                   |
| `observability.csiResizer.log.level`          | csi-resizer log level.                                                             | `2`                                                                                                                      |
| `observability.csiResizer.http.port`          | csi-resizer health and metrics port.                                               | `8091`                                                                                                                   |
| `observability.nodeDriverRegistrar.log.level` | csi-node-driver-registrar log level.                                               | `2`                                                                                                                      |
| `observability.nodeDriverRegistrar.http.port` | csi-node-driver-registrar health and metrics port.                                 | `8092`                                                                                                                   |
<!-- markdownlint-enable MD033 -->

## RAID Configuration

The local-csi-driver supports automatic RAID 0 array creation via mdadm for
improved performance when multiple NVMe devices are available on a node. This
feature is controlled by the `raid.enabled` parameter.

### Enabling RAID

To enable RAID 0 setup, install the chart with:

```console
helm install local-csi-driver oci://localcsidriver.azurecr.io/acstor/charts/local-csi-driver \
  --version <release> \
  --namespace kube-system \
  --set raid.enabled=true
```

### How RAID Works

When `raid.enabled=true`, an init container runs on each node before the CSI
driver starts:

1. **Device Discovery**: Scans for unused NVMe devices (devices not mounted, not
   in use by LVM, and without existing RAID metadata)
2. **Single Device**: If only one unused device is found, it creates an LVM
   volume group directly on that device
3. **Multiple Devices**: If two or more unused devices are found:
   - Installs `mdadm` if not already present (supports tdnf and apt-get package managers)
   - Creates a RAID 0 array at `/dev/md0` using all unused devices
   - Saves the RAID configuration to `/etc/mdadm/mdadm.conf`
   - Creates an LVM physical volume on the RAID device
   - Creates an LVM volume group on the RAID device

### Custom Volume Group Name

By default, the volume group is named `containerstorage`. To use a custom name:

```console
helm install local-csi-driver oci://localcsidriver.azurecr.io/acstor/charts/local-csi-driver \
  --version <release> \
  --namespace kube-system \
  --set raid.enabled=true \
  --set raid.volumeGroup=my-custom-vg
```

**Important**: If you use a custom volume group name, you must also specify it
in your StorageClass:

```yaml
apiVersion: storage.k8s.io/v1
kind: StorageClass
metadata:
  name: local-raid
provisioner: localdisk.csi.acstor.io
reclaimPolicy: Delete
volumeBindingMode: WaitForFirstConsumer
allowVolumeExpansion: true
parameters:
  volumeGroup: "my-custom-vg"
```

### RAID vs LVM Striping

- **RAID disabled** (default): The CSI driver uses LVM's built-in RAID 0
  striping across multiple devices
- **RAID enabled**: Creates a mdadm RAID 0 array first, then LVM on top of it

mdadm RAID 0 provides better performance in some scenarios and may be preferred
for certain workloads.

### Requirements

- Two or more unused NVMe devices on the node (or one device for single-disk setup)
- Node must support either `tdnf` or `apt-get` package manager for mdadm installation
- Sufficient privileges for the init container (runs as root with privileged mode)

## Troubleshooting

See [Troubleshooting](https://github.com/Azure/local-csi-driver/blob/main/docs/troubleshooting.md).<|MERGE_RESOLUTION|>--- conflicted
+++ resolved
@@ -44,11 +44,8 @@
 | `image.nodeDriverRegistrar.repository`        | csi-node-driver-registrar container image.                                         | `/oss/kubernetes-csi/csi-node-driver-registrar`                                                                          |
 | `image.nodeDriverRegistrar.tag`               | csi-node-driver-registrar container image tag.                                     | `v2.13.0`                                                                                                                |
 | `image.nodeDriverRegistrar.pullPolicy`        | csi-node-driver-registrar image pull policy.                                       | `IfNotPresent`                                                                                                           |
-<<<<<<< HEAD
 | `daemonset.podSelector`                       | Pod selector labels for the DaemonSet. These labels are immutable once created. If empty, uses default labels`. |                                                                                                                    |
-=======
 | `daemonset.updateStrategy`                    | Update strategy for the DaemonSet.                                                 | <code>type: RollingUpdate<br>rollingUpdate:<br>&nbsp;&nbsp;maxUnavailable: 10%</code>                                   |
->>>>>>> 5e913256
 | `daemonset.nodeSelector`                      | Node selector for the DaemonSet. If empty, all nodes are selected.                 |                                                                                                                          |
 | `daemonset.tolerations`                       | Tolerations for the DaemonSet. If empty, no tolerations are applied.               | <code>- effect: NoSchedule<br>&nbsp;&nbsp;operator: Exists<br>- effect: NoExecute<br>&nbsp;&nbsp;operator: Exists</code> |
 | `daemonset.serviceAccount.annotations`        | Annotations for the service account. If empty, no annotations are applied.         |                                                                                                                          |
