name: E2E Tests

concurrency:
  group: ${{ github.workflow }}-${{ github.head_ref || github.run_id }}
  cancel-in-progress: true

on:
  push:
    branches: [main]
  pull_request_target:
    types: [labeled]
<<<<<<< HEAD
    branches: [main, release-**, separate-webhook-deployment]
=======
    branches: [main, release-**, dev/jlong/try-something]
>>>>>>> 5b906bfa

permissions:
  contents: read
  actions: read
  id-token: write

env:
  MAJOR: "0"
  MINOR: "0"
  PATCH: "1"
  PYTHON_VERSION: "3.x"
  REGISTRY: "localcsidriver.azurecr.io"
  REPO_BASE: "acstor"

jobs:
  vars:
    if: github.event_name == 'push' || (github.event_name == 'pull_request_target' && contains(github.event.pull_request.labels.*.name, 'safe to test'))
    runs-on: ubuntu-latest
    outputs:
      TAG: ${{ steps.set-tag.outputs.TAG }}
      LATEST_TAG: ${{ steps.set-tag.outputs.LATEST_TAG }}
    steps:
      - name: Check out the code
        uses: actions/checkout@08c6903cd8c0fde910a37f88322edcfb5dd907a8 # v5.0.0
        with:
          ref: ${{ github.event_name == 'pull_request_target' && github.event.pull_request.head.sha || github.ref }}
          fetch-depth: 0

      - name: Set tag
        id: set-tag
        run: |
          # Get short commit SHA (7 characters) from the checked out code
          # For pull_request_target: this is the PR's head SHA
          # For push: this is the commit SHA
          SHORT_SHA=$(git rev-parse --short HEAD)

          # Create tag in format MAJOR.MINOR.PATCH-REF
          TAG="v${{ env.MAJOR }}.${{ env.MINOR }}.${{ env.PATCH }}-${SHORT_SHA}"
          echo "tag=${TAG}" >> "$GITHUB_OUTPUT"

          # Only set latest tag for push events to main
          if [[ "${{ github.event_name }}" == "push" && "${GITHUB_REF}" == "refs/heads/main" ]]; then
            LATEST_TAG="v${{ env.MAJOR }}.${{ env.MINOR }}.${{ env.PATCH }}-latest"
          else
            LATEST_TAG=""
          fi
          echo "latest_tag=${LATEST_TAG}" >> "$GITHUB_OUTPUT"
  build-docker:
    if: github.event_name == 'push' || (github.event_name == 'pull_request_target' && contains(github.event.pull_request.labels.*.name, 'safe to test'))
    needs: [vars]
    uses: ./.github/workflows/docker-build-template.yml
    with:
      ref: ${{ github.event_name == 'pull_request_target' && github.event.pull_request.head.sha || github.ref }}
      registry: "localcsidriver.azurecr.io"
      repo_base: "acstor"
      version: ${{ needs.vars.outputs.TAG }}
      tags: |
        ${{ needs.vars.outputs.TAG }}
        ${{ needs.vars.outputs.LATEST_TAG }}
    secrets:
      AZURE_CLIENT_ID: ${{ secrets.AZURE_CLIENT_ID }}
      AZURE_TENANT_ID: ${{ secrets.AZURE_TENANT_ID }}
      AZURE_SUBSCRIPTION_ID: ${{ secrets.AZURE_SUBSCRIPTION_ID }}

  build-helm:
    if: github.event_name == 'push' || (github.event_name == 'pull_request_target' && contains(github.event.pull_request.labels.*.name, 'safe to test'))
    needs: [vars]
    uses: ./.github/workflows/helm-build-template.yml
    with:
      ref: ${{ github.event_name == 'pull_request_target' && github.event.pull_request.head.sha || github.ref }}
      registry: "localcsidriver.azurecr.io"
      repo_base: "acstor"
      tags: |
        ${{ needs.vars.outputs.TAG }}
        ${{ needs.vars.outputs.LATEST_TAG }}
    secrets:
      AZURE_CLIENT_ID: ${{ secrets.AZURE_CLIENT_ID }}
      AZURE_TENANT_ID: ${{ secrets.AZURE_TENANT_ID }}
      AZURE_SUBSCRIPTION_ID: ${{ secrets.AZURE_SUBSCRIPTION_ID }}

  e2e-test:
    if: github.event_name == 'push' || (github.event_name == 'pull_request_target' && contains(github.event.pull_request.labels.*.name, 'safe to test'))
    needs: [build-docker, build-helm, vars]
    runs-on: ubuntu-latest
    environment: pull-request
    strategy:
      fail-fast: false
      matrix:
        test:
          - name: "Kind Integration Test"
            command: "test-e2e"
            cluster_type: "kind"

          - name: "Integration Test Azure Linux"
            command: "test-e2e-aks"
            cluster_type: "aks"
            aks_template: "nvme"

          - name: "Integration Azure Linux ARM"
            command: "test-e2e-aks"
            cluster_type: "aks"
            aks_template: "nvme-arm"

          - name: "Integration Test Ubuntu"
            command: "test-e2e-aks"
            cluster_type: "aks"
            aks_template: "nvme-ubuntu"

          - name: "Integration Test Lsv4"
            command: "test-e2e-aks"
            cluster_type: "aks"
            aks_template: "nvme-v4"

          - name: "External E2E Test"
            command: "test-external-e2e"
            cluster_type: "aks"
            aks_template: "nvme"

          - name: "Sanity Test"
            command: "test-sanity"
            cluster_type: "aks"
            aks_template: "nvme-single-node"

    name: ${{ matrix.test.name }}
    steps:
      - name: Harden Runner
        uses: step-security/harden-runner@f4a75cfd619ee5ce8d5b864b0d183aff3c69b55a # v2.13.1
        with:
          egress-policy: audit
          disable-sudo: true
          disable-telemetry: true

      - name: Check out the code
        uses: actions/checkout@08c6903cd8c0fde910a37f88322edcfb5dd907a8 # v5.0.0
        with:
          ref: ${{ github.event_name == 'pull_request_target' && github.event.pull_request.head.sha || github.ref }}
          fetch-depth: 0

      - name: Set up Go
        uses: actions/setup-go@44694675825211faa026b3c33043df3e48a5fa00 # v6.0.0
        with:
          go-version-file: go.mod
          cache-dependency-path: go.sum

      - name: Set up Python
        uses: actions/setup-python@e797f83bcb11b83ae66e0230d6156d7c80228e7c # v6.0.0
        with:
          python-version: ${{ env.PYTHON_VERSION }}

      - name: Azure CLI Login
        if: ${{ success() && matrix.test.cluster_type == 'aks' }}
        uses: azure/login@a457da9ea143d694b1b9c7c869ebb04ebe844ef5 # v2.3.0
        with:
          client-id: ${{ secrets.AZURE_CLIENT_ID }}
          tenant-id: ${{ secrets.AZURE_TENANT_ID }}
          subscription-id: ${{ secrets.AZURE_SUBSCRIPTION_ID }}

      - name: Setup TestRunId
        run: |
          TEST_ID=$(echo "${{ matrix.test.name }}" | tr ' ' '-' | tr '[:upper:]' '[:lower:]' | sed 's/[^a-z0-9-]//g')
          TEST_RUN_ID="${{ github.run_id }}-${TEST_ID}-${{ github.run_attempt }}"
          echo "TestRunId=${TEST_RUN_ID}" >> "$GITHUB_ENV"
          echo "Generated TestRunId: ${TEST_RUN_ID}"

      - name: Run ${{ matrix.test.name }}
        run: |
          python .github/workflows/scripts/run_tests.py \
            --command "make ${{ matrix.test.command }} REGISTRY=${{ env.REGISTRY }} REPO_BASE=${{ env.REPO_BASE }} TAG=${{ needs.vars.outputs.TAG }}" \
            --cluster-type ${{ matrix.test.cluster_type }} \
            ${{ matrix.test.aks_template && format('--aks-template {0}', matrix.test.aks_template) || '' }}

      - name: Cleanup cluster
        if: ${{ always() && matrix.test.cluster_type == 'aks' }}
        run: |
          if [[ -z "${{ env.TestRunId }}" || "${{ env.TestRunId }}" =~ ^[[:space:]]*$ ]]; then
            echo "Warning: TestRunId is empty or whitespace. Skipping cleanup."
            exit 0
          fi
          RG="lcd-${{ env.TestRunId }}"
          ./deploy/scripts/clean.sh --resource-group "$RG"

      - name: Sanitize artifacts
        run: |
          SECRETS=(
            "${{ secrets.AZURE_CLIENT_ID }}"
            "${{ secrets.AZURE_TENANT_ID }}"
            "${{ secrets.AZURE_SUBSCRIPTION_ID }}"
          )

          FILES=$(find ./support-bundles -type f) # recursively find all files
          FILES+=" ./JUnit.xml" # explicitly add JUnit.xml

          for secret_value in "${SECRETS[@]}"; do
            if [[ -n "$secret_value" ]]; then
              for file in $FILES; do
                if [[ -f "$file" ]]; then
                  sed -i "s/${secret_value}/<REDACTED>/g" "$file" || true
                fi
              done
            fi
          done

      - name: Upload Go test results
        if: always()
        uses: actions/upload-artifact@330a01c490aca151604b8cf639adc76d48f6c5d4 # v5.0.0
        with:
          name: test-artifacts-${{ env.TestRunId }}
          path: |
            ./support-bundles
            ./JUnit.xml

      - name: Publish Test Results
        uses: dorny/test-reporter@dc3a92680fcc15842eef52e8c4606ea7ce6bd3f3 # v2.1.1
        if: always()
        with:
          name: ${{ matrix.test.name }} Results
          path: ./JUnit.xml
          reporter: java-junit
          fail-on-error: true
          fail-on-empty: true<|MERGE_RESOLUTION|>--- conflicted
+++ resolved
@@ -9,11 +9,7 @@
     branches: [main]
   pull_request_target:
     types: [labeled]
-<<<<<<< HEAD
-    branches: [main, release-**, separate-webhook-deployment]
-=======
     branches: [main, release-**, dev/jlong/try-something]
->>>>>>> 5b906bfa
 
 permissions:
   contents: read
